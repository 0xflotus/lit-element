/**
 * @license
 * Copyright (c) 2017 The Polymer Project Authors. All rights reserved.
 * This code may only be used under the BSD style license found at
 * http://polymer.github.io/LICENSE.txt
 * The complete set of authors may be found at
 * http://polymer.github.io/AUTHORS.txt
 * The complete set of contributors may be found at
 * http://polymer.github.io/CONTRIBUTORS.txt
 * Code distributed by Google as part of the polymer project is also
 * subject to an additional IP rights grant found at
 * http://polymer.github.io/PATENTS.txt
 */

import '@webcomponents/shadycss/apply-shim.min.js';

import {
  html,
  LitElement,
} from '../lit-element.js';

import {
  generateElementName,
  getComputedStyleValue,
  nextFrame
} from './test-helpers.js';

declare global {
  interface Window {
    ShadyDOM: any; // tslint:disable-line
  }
}

const assert = chai.assert;

suite('Styling', () => {
  let container: HTMLElement;

  setup(() => {
    container = document.createElement('div');
    document.body.appendChild(container);
  });

  teardown(() => {
    if (container && container.parentNode) {
      container.parentNode.removeChild(container);
    }
  });

  test('content shadowRoot is styled', async () => {
    const name = generateElementName();
    customElements.define(name, class extends LitElement {
      render() {
        return html`
        <style>
          div {
            border: 2px solid blue;
          }
        </style>
        <div>Testing...</div>`;
      }
    });
    const el = document.createElement(name);
    container.appendChild(el);
    await (el as LitElement).updateComplete;
    const div = el.shadowRoot!.querySelector('div');
    assert.equal(getComputedStyleValue(div!, 'border-top-width').trim(), '2px');
  });

  test('shared styling rendered into shadowRoot is styled', async () => {
    const style = html`<style>
      div {
        border: 4px solid blue;
      }
    </style>`;
    const name = generateElementName();
    customElements.define(name, class extends LitElement {
      render() {
        return html`
        <style>
          div {
            border: 2px solid blue;
          }
        </style>
        ${style}
        <div>Testing...</div>`;
      }
    });
    const el = document.createElement(name);
    container.appendChild(el);
    await (el as LitElement).updateComplete;
    const div = el.shadowRoot!.querySelector('div');
    assert.equal(getComputedStyleValue(div!, 'border-top-width').trim(), '4px');
  });

  test('custom properties render', async () => {
    const name = generateElementName();
    customElements.define(name, class extends LitElement {
      render() {
        return html`
        <style>
          :host {
            --border: 8px solid red;
          }
          div {
            border: var(--border);
          }
        </style>
        <div>Testing...</div>`;
      }
    });
    const el = document.createElement(name);
    container.appendChild(el);
    await (el as LitElement).updateComplete;
    const div = el.shadowRoot!.querySelector('div');
    assert.equal(getComputedStyleValue(div!, 'border-top-width').trim(), '8px');
  });

  test('custom properties flow to nested elements', async () => {
    customElements.define('x-inner', class extends LitElement {
      render() {
        return html`
        <style>
          div {
            border: var(--border);
          }
        </style>
        <div>Testing...</div>`;
      }
    });
    const name = generateElementName();
    class E extends LitElement {
      inner: LitElement|null = null;

      render() {
        return html`
        <style>
          x-inner {
            --border: 8px solid red;
          }
        </style>
        <x-inner></x-inner>`;
      }

      firstUpdated() {
        this.inner = this.shadowRoot!.querySelector('x-inner')! as LitElement;
      }
    }
    customElements.define(name, E);
    const el = document.createElement(name) as E;
    container.appendChild(el);

    // Workaround for Safari 9 Promise timing bugs.
    await el.updateComplete && await el.inner!.updateComplete;

    await nextFrame();
    const div = el.inner!.shadowRoot!.querySelector('div');
    assert.equal(getComputedStyleValue(div!, 'border-top-width').trim(), '8px');
  });

  test('elements with custom properties can move between elements',
       async () => {
         customElements.define('x-inner1', class extends LitElement {
           render() {
             return html`
        <style>
          div {
            border: var(--border);
          }
        </style>
        <div>Testing...</div>`;
           }
         });
         const name1 = generateElementName();
         customElements.define(name1, class extends LitElement {
           inner: Element|null = null;

           render() {
             return html`
        <style>
          x-inner1 {
            --border: 2px solid red;
          }
        </style>
        <x-inner1></x-inner1>`;
           }

           firstUpdated() {
             this.inner = this.shadowRoot!.querySelector('x-inner1');
           }
         });
         const name2 = generateElementName();
         customElements.define(name2, class extends LitElement {
           render() {
             return html`
        <style>
          x-inner1 {
            --border: 8px solid red;
          }
        </style>`;
           }
         });
         const el = document.createElement(name1) as LitElement;
         const el2 = document.createElement(name2);
         container.appendChild(el);
         container.appendChild(el2);
         let div: Element|null;

         // Workaround for Safari 9 Promise timing bugs.
         await el.updateComplete;

         await nextFrame();
         const inner = el.shadowRoot!.querySelector('x-inner1');
         div = inner!.shadowRoot!.querySelector('div');
         assert.equal(getComputedStyleValue(div!, 'border-top-width').trim(),
                      '2px');
         el2!.shadowRoot!.appendChild(inner!);

         // Workaround for Safari 9 Promise timing bugs.
         await el.updateComplete;

         await nextFrame();
         assert.equal(getComputedStyleValue(div!, 'border-top-width').trim(),
                      '8px');
       });

  test('@apply renders in nested elements', async () => {
    customElements.define('x-inner2', class extends LitElement {
      render() {
        return html`
        <style>
          div {
            @apply --bag;
          }
        </style>
        <div>Testing...</div>`;
      }
    });
    const name = generateElementName();
    class E extends LitElement {
      inner: LitElement|null = null;
      render() {
        return html`
        <style>
          x-inner2 {
            --bag: {
              border: 10px solid red;
            }
          }
        </style>
        <x-inner2></x-inner2>`;
      }

      firstUpdated() {
        this.inner = this.shadowRoot!.querySelector('x-inner2') as LitElement;
      }
    }
    customElements.define(name, E);
    const el = document.createElement(name) as E;
    container.appendChild(el);

    // Workaround for Safari 9 Promise timing bugs.
    await el.updateComplete && await el.inner!.updateComplete;

    await nextFrame();
    const div = el.shadowRoot!.querySelector(
                                  'x-inner2')!.shadowRoot!.querySelector('div');
    assert.equal(getComputedStyleValue(div!, 'border-top-width').trim(),
                 '10px');
  });
<<<<<<< HEAD

  test.only('@apply renders in nested elements when sub-element renders separately first', async () => {
    class I extends LitElement {
      render() { return html`
        <style>
          :host {
            display: block;
            width: 100px;
            height: 100px;
            border: 2px solid black;
            margin-top: 10px;
            @apply --bag;
          }
        </style>Hi`;
      }
    }
    customElements.define('x-applied', I);

    const name = generateElementName();
    class E extends LitElement {
      applied: HTMLElement|undefined;

      render() { return html`
        <style>
          :host {
            --bag: {
              border: 10px solid black;
              margin-top: 2px;
            }
          }
        </style>
        <x-applied></x-applied>`;
      }

      firstUpdated() {
        this.applied = this.shadowRoot!.querySelector('x-applied') as LitElement;
      }
    }
    customElements.define(name, E);

    const firstApplied = document.createElement('x-applied') as I;
    container.appendChild(firstApplied);
    const el = document.createElement(name) as E;
    container.appendChild(el);

    // Workaround for Safari 9 Promise timing bugs.
    await firstApplied.updateComplete && el.updateComplete && await (el.applied as I)!.updateComplete;

    await nextFrame();
    assert.equal(getComputedStyleValue(firstApplied!, 'border-top-width').trim(), '2px');
    assert.equal(getComputedStyleValue(firstApplied!, 'margin-top').trim(), '10px');
    assert.equal(getComputedStyleValue(el.applied!, 'border-top-width').trim(), '10px');
    assert.equal(getComputedStyleValue(el.applied!, 'margin-top').trim(), '2px');
  });

=======
>>>>>>> b8c53be9
});

suite('ShadyDOM', () => {
  let container: HTMLElement;

  setup(function() {
    if (!window.ShadyDOM) {
      this.skip();
    } else {
      container = document.createElement('div');
      document.body.appendChild(container);
    }
  });

  teardown(() => {
    if (container && container.parentNode) {
      container.parentNode.removeChild(container);
    }
  });

  test('properties in styles render with initial value and cannot be changed',
       async () => {
         let border = `6px solid blue`;
         const name = generateElementName();
         customElements.define(name, class extends LitElement {
           render() {
             return html`
        <style>
          div {
            border: ${border};
          }
        </style>
        <div>Testing...</div>`;
           }
         });
         const el = document.createElement(name) as LitElement;
         container.appendChild(el);
         await el.updateComplete;
         const div = el.shadowRoot!.querySelector('div');
         assert.equal(getComputedStyleValue(div!, 'border-top-width').trim(),
                      '6px');
         border = `4px solid orange`;
         el.requestUpdate();
         await el.updateComplete;
         assert.equal(getComputedStyleValue(div!, 'border-top-width').trim(),
                      '6px');
       });
});<|MERGE_RESOLUTION|>--- conflicted
+++ resolved
@@ -15,7 +15,7 @@
 import '@webcomponents/shadycss/apply-shim.min.js';
 
 import {
-  html,
+  html as htmlWithStyles,
   LitElement,
 } from '../lit-element.js';
 
@@ -51,7 +51,7 @@
     const name = generateElementName();
     customElements.define(name, class extends LitElement {
       render() {
-        return html`
+        return htmlWithStyles`
         <style>
           div {
             border: 2px solid blue;
@@ -68,7 +68,7 @@
   });
 
   test('shared styling rendered into shadowRoot is styled', async () => {
-    const style = html`<style>
+    const style = htmlWithStyles`<style>
       div {
         border: 4px solid blue;
       }
@@ -76,7 +76,7 @@
     const name = generateElementName();
     customElements.define(name, class extends LitElement {
       render() {
-        return html`
+        return htmlWithStyles`
         <style>
           div {
             border: 2px solid blue;
@@ -97,7 +97,7 @@
     const name = generateElementName();
     customElements.define(name, class extends LitElement {
       render() {
-        return html`
+        return htmlWithStyles`
         <style>
           :host {
             --border: 8px solid red;
@@ -119,7 +119,7 @@
   test('custom properties flow to nested elements', async () => {
     customElements.define('x-inner', class extends LitElement {
       render() {
-        return html`
+        return htmlWithStyles`
         <style>
           div {
             border: var(--border);
@@ -133,7 +133,7 @@
       inner: LitElement|null = null;
 
       render() {
-        return html`
+        return htmlWithStyles`
         <style>
           x-inner {
             --border: 8px solid red;
@@ -162,7 +162,7 @@
        async () => {
          customElements.define('x-inner1', class extends LitElement {
            render() {
-             return html`
+             return htmlWithStyles`
         <style>
           div {
             border: var(--border);
@@ -176,7 +176,7 @@
            inner: Element|null = null;
 
            render() {
-             return html`
+             return htmlWithStyles`
         <style>
           x-inner1 {
             --border: 2px solid red;
@@ -192,7 +192,7 @@
          const name2 = generateElementName();
          customElements.define(name2, class extends LitElement {
            render() {
-             return html`
+             return htmlWithStyles`
         <style>
           x-inner1 {
             --border: 8px solid red;
@@ -227,7 +227,7 @@
   test('@apply renders in nested elements', async () => {
     customElements.define('x-inner2', class extends LitElement {
       render() {
-        return html`
+        return htmlWithStyles`
         <style>
           div {
             @apply --bag;
@@ -240,7 +240,7 @@
     class E extends LitElement {
       inner: LitElement|null = null;
       render() {
-        return html`
+        return htmlWithStyles`
         <style>
           x-inner2 {
             --bag: {
@@ -268,11 +268,10 @@
     assert.equal(getComputedStyleValue(div!, 'border-top-width').trim(),
                  '10px');
   });
-<<<<<<< HEAD
-
-  test.only('@apply renders in nested elements when sub-element renders separately first', async () => {
+
+  test('@apply renders in nested elements when sub-element renders separately first', async () => {
     class I extends LitElement {
-      render() { return html`
+      render() { return htmlWithStyles`
         <style>
           :host {
             display: block;
@@ -291,7 +290,7 @@
     class E extends LitElement {
       applied: HTMLElement|undefined;
 
-      render() { return html`
+      render() { return htmlWithStyles`
         <style>
           :host {
             --bag: {
@@ -324,8 +323,6 @@
     assert.equal(getComputedStyleValue(el.applied!, 'margin-top').trim(), '2px');
   });
 
-=======
->>>>>>> b8c53be9
 });
 
 suite('ShadyDOM', () => {
@@ -352,7 +349,7 @@
          const name = generateElementName();
          customElements.define(name, class extends LitElement {
            render() {
-             return html`
+             return htmlWithStyles`
         <style>
           div {
             border: ${border};
