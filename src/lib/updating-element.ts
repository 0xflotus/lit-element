/**
 * @license
 * Copyright (c) 2017 The Polymer Project Authors. All rights reserved.
 * This code may only be used under the BSD style license found at
 * http://polymer.github.io/LICENSE.txt
 * The complete set of authors may be found at
 * http://polymer.github.io/AUTHORS.txt
 * The complete set of contributors may be found at
 * http://polymer.github.io/CONTRIBUTORS.txt
 * Code distributed by Google as part of the polymer project is also
 * subject to an additional IP rights grant found at
 * http://polymer.github.io/PATENTS.txt
 */

/**
 * Converts property values to and from attribute values.
 */
interface AttributeSerializer<T = any> {

  /**
   * Deserializing function called to convert an attribute value to a property
   * value.
   */
  fromAttribute?(value: string): T;

  /**
   * Serializing function called to convert a property value to an attribute
   * value.
   */
  toAttribute?(value: T): string|null;
}

type AttributeType<T = any> = AttributeSerializer<T>|((value: string) => T);

export * from './decorators.js';

/**
 * Defines options for a property accessor.
 */
export interface PropertyDeclaration<T = any> {

  /**
   * Indicates how and whether the property becomes an observed attribute.
   * If the value is `false`, the property is not added to `observedAttributes`.
   * If true or absent, the lowercased property name is observed (e.g. `fooBar`
   * becomes `foobar`). If a string, the string value is observed (e.g
   * `attribute: 'foo-bar'`).
   */
  attribute?: boolean|string;

  /**
   * Indicates how to serialize and deserialize the attribute to/from a
   * property. If this value is a function, it is used to deserialize the
   * attribute value a the property value. If it's an object, it can have keys
   * for `fromAttribute` and `toAttribute` where `fromAttribute` is the
   * deserialize function and `toAttribute` is a serialize function used to set
   * the property to an attribute. If no `toAttribute` function is provided and
   * `reflect` is set to `true`, the property value is set directly to the
   * attribute.
   */
  type?: AttributeType<T>;

  /**
   * Indicates if the property should reflect to an attribute.
   * If `true`, when the property is set, the attribute is set using the
   * attribute name determined according to the rules for the `attribute`
   * property option and the value of the property serialized using the rules
   * from the `type` property option.
   */
  reflect?: boolean;

  /**
   * A function that indicates if a property should be considered changed when
   * it is set. The function should take the `newValue` and `oldValue` and
   * return `true` if an update should be requested.
   */
  hasChanged?(value: T, oldValue: T): boolean;
}

/**
 * Map of properties to PropertyDeclaration options. For each property an
 * accessor is made, and the property is processed according to the
 * PropertyDeclaration options.
 */
export interface PropertyDeclarations {
  [key: string]: PropertyDeclaration;
}

type PropertyDeclarationMap = Map<PropertyKey, PropertyDeclaration>;

type AttributeMap = Map<string, PropertyKey>;

export type PropertyValues = Map<PropertyKey, unknown>;

<<<<<<< HEAD
=======
/**
 * Decorator which creates a property. Optionally a `PropertyDeclaration` object
 * can be supplied to describe how the property should be configured.
 */
export const property = (options?: PropertyDeclaration) => (proto: Object,
                                                            name: string) => {
  (proto.constructor as typeof UpdatingElement).createProperty(name, options);
};

>>>>>>> 962453c6
// serializer/deserializers for boolean attribute
const fromBooleanAttribute = (value: string) => value !== null;
const toBooleanAttribute = (value: string) => value ? '' : null;

export interface HasChanged {
  (value: unknown, old: unknown): boolean;
}

/**
 * Change function that returns true if `value` is different from `oldValue`.
 * This method is used as the default for a property's `hasChanged` function.
 */
export const notEqual: HasChanged = (value: unknown, old: unknown): boolean => {
  // This ensures (old==NaN, value==NaN) always returns false
  return old !== value && (old === old || value === value);
};

const defaultPropertyDeclaration: PropertyDeclaration = {
  attribute : true,
  type : String,
  reflect : false,
  hasChanged : notEqual
};

const microtaskPromise = new Promise((resolve) => resolve(true));

const STATE_HAS_UPDATED = 1;
const STATE_UPDATE_REQUESTED = 1 << 2;
const STATE_IS_REFLECTING = 1 << 3;
type UpdateState = typeof STATE_HAS_UPDATED|typeof STATE_UPDATE_REQUESTED|
    typeof STATE_IS_REFLECTING;

/**
 * Base element class which manages element properties and attributes. When
 * properties change, the `update` method is asynchronously called. This method
 * should be supplied by subclassers to render updates as desired.
 */
export abstract class UpdatingElement extends HTMLElement {

  /**
   * Maps attribute names to properties; for example `foobar` attribute
   * to `fooBar` property.
   */
  private static _attributeToPropertyMap: AttributeMap = new Map();

  /**
   * Marks class as having finished creating properties.
   */
  private static _finalized = true;

  /**
   * Memoized list of all class properties, including any superclass properties.
   */
  private static _classProperties: PropertyDeclarationMap = new Map();

  static properties: PropertyDeclarations = {};

  /**
   * Returns a list of attributes corresponding to the registered properties.
   */
  static get observedAttributes() {
    // note: piggy backing on this to ensure we're _finalized.
    this._finalize();
    const attributes = [];
    for (const [p, v] of this._classProperties) {
      const attr = this._attributeNameForProperty(p, v);
      if (attr !== undefined) {
        this._attributeToPropertyMap.set(attr, p);
        attributes.push(attr);
      }
    }
    return attributes;
  }

  /**
   * Creates a property accessor on the element prototype if one does not exist.
   * The property setter calls the property's `hasChanged` property option
   * or uses a strict identity check to determine whether or not to request
   * an update.
   */
  static createProperty(name: PropertyKey,
                        options:
                            PropertyDeclaration = defaultPropertyDeclaration) {
    // ensure private storage for property declarations.
    if (!this.hasOwnProperty('_classProperties')) {
      this._classProperties = new Map();
      // NOTE: Workaround IE11 not supporting Map constructor argument.
      const superProperties = Object.getPrototypeOf(this)._classProperties;
      if (superProperties !== undefined) {
        superProperties.forEach((v: any, k: PropertyKey) =>
                                    this._classProperties.set(k, v));
      }
    }
    this._classProperties.set(name, options);
    // Allow user defined accessors by not replacing an existing own-property
    // accessor.
    if (this.prototype.hasOwnProperty(name)) {
      return;
    }
    const key = typeof name === 'symbol' ? Symbol() : `__${name}`;
    Object.defineProperty(this.prototype, name, {
      get() { return this[key]; },
      set(value) {
        const oldValue = this[name];
        this[key] = value;
        this._requestPropertyUpdate(name, oldValue, options);
      },
      configurable : true,
      enumerable : true
    });
  }

  /**
   * Creates property accessors for registered properties and ensures
   * any superclasses are also finalized.
   */
  private static _finalize() {
    if (this.hasOwnProperty('_finalized') && this._finalized) {
      return;
    }
    // finalize any superclasses
    const superCtor = Object.getPrototypeOf(this);
    if (typeof superCtor._finalize === 'function') {
      superCtor._finalize();
    }
    this._finalized = true;
    // initialize Map populated in observedAttributes
    this._attributeToPropertyMap = new Map();
    // make any properties
    const props = this.properties;
    // support symbols in properties (IE11 does not support this)
    const propKeys = [
      ...Object.getOwnPropertyNames(props),
      ...(typeof Object.getOwnPropertySymbols === 'function')
          ? Object.getOwnPropertySymbols(props)
          : []
    ];
    for (const p of propKeys) {
      // note, use of `any` is due to TypeSript lack of support for symbol in
      // index types
      this.createProperty(p, (props as any)[p]);
    }
  }

  /**
   * Returns the property name for the given attribute `name`.
   */
  private static _attributeNameForProperty(name: PropertyKey,
                                           options?: PropertyDeclaration) {
    const attribute = options !== undefined && options.attribute;
    return attribute === false
               ? undefined
               : (typeof attribute === 'string'
                      ? attribute
                      : (typeof name === 'string' ? name.toLowerCase()
                                                  : undefined));
  }

  /**
   * Returns true if a property should request an update.
   * Called when a property value is set and uses the `hasChanged`
   * option for the property if present or a strict identity check.
   */
  private static _valueHasChanged(value: unknown, old: unknown,
                                  hasChanged: HasChanged = notEqual) {
    return hasChanged(value, old);
  }

  /**
   * Returns the property value for the given attribute value.
   * Called via the `attributeChangedCallback` and uses the property's `type`
   * or `type.fromAttribute` property option.
   */
  private static _propertyValueFromAttribute(value: string,
                                             options?: PropertyDeclaration) {
    const type = options && options.type;
    if (type === undefined) {
      return value;
    }
    // Note: special case `Boolean` so users can use it as a `type`.
    const fromAttribute =
        type === Boolean
            ? fromBooleanAttribute
            : (typeof type === 'function' ? type : type.fromAttribute);
    return fromAttribute ? fromAttribute(value) : value;
  }

  /**
   * Returns the attribute value for the given property value. If this
   * returns undefined, the property will *not* be reflected to an attribute.
   * If this returns null, the attribute will be removed, otherwise the
   * attribute will be set to the value.
   * This uses the property's `reflect` and `type.toAttribute` property options.
   */
  private static _propertyValueToAttribute(value: unknown,
                                           options?: PropertyDeclaration) {
    if (options === undefined || options.reflect === undefined) {
      return;
    }
    // Note: special case `Boolean` so users can use it as a `type`.
    const toAttribute =
        options.type === Boolean
            ? toBooleanAttribute
            : (options.type &&
                   (options.type as AttributeSerializer).toAttribute ||
               String);
    return toAttribute(value);
  }

  private _updateState: UpdateState = 0;
  private _instanceProperties: PropertyValues|undefined = undefined;
  private _updatePromise: Promise<unknown> = microtaskPromise;

  /**
   * Map with keys for any properties that have changed since the last
   * update cycle with previous values.
   */
  private _changedProperties: PropertyValues = new Map();

  /**
   * Map with keys of properties that should be reflected when updated.
   */
  private _reflectingProperties: Map<PropertyKey, PropertyDeclaration>|
      undefined = undefined;

  /**
   * Node or ShadowRoot into which element DOM should be rendered. Defaults
   * to an open shadowRoot.
   */
  protected renderRoot?: Element|DocumentFragment;

  constructor() {
    super();
    this.initialize();
  }

  /**
   * Performs element initialization. By default this calls `createRenderRoot`
   * to create the element `renderRoot` node and captures any pre-set values for
   * registered properties.
   */
  protected initialize() {
    this.renderRoot = this.createRenderRoot();
    this._saveInstanceProperties();
  }

  /**
   * Fixes any properties set on the instance before upgrade time.
   * Otherwise these would shadow the accessor and break these properties.
   * The properties are stored in a Map which is played back after the
   * constructor runs. Note, on very old versions of Safari (<=9) or Chrome
   * (<=41), properties created for native platform properties like (`id` or
   * `name`) may not have default values set in the element constructor. On
   * these browsers native properties appear on instances and therefore their
   * default value will overwrite any element default (e.g. if the element sets
   * this.id = 'id' in the constructor, the 'id' will become '' since this is
   * the native platform default).
   */
  private _saveInstanceProperties() {
    for (const [p] of (this.constructor as typeof UpdatingElement)
             ._classProperties) {
      if (this.hasOwnProperty(p)) {
        const value = this[p as keyof this];
        delete this[p as keyof this];
        if (!this._instanceProperties) {
          this._instanceProperties = new Map();
        }
        this._instanceProperties.set(p, value);
      }
    }
  }

  /**
   * Applies previously saved instance properties.
   */
  private _applyInstanceProperties() {
    for (const [p, v] of this._instanceProperties!) {
      (this as any)[p] = v;
    }
    this._instanceProperties = undefined;
  }

  /**
   * Returns the node into which the element should render and by default
   * creates and returns an open shadowRoot. Implement to customize where the
   * element's DOM is rendered. For example, to render into the element's
   * childNodes, return `this`.
   * @returns {Element|DocumentFragment} Returns a node into which to render.
   */
  protected createRenderRoot(): Element|ShadowRoot {
    return this.attachShadow({mode : 'open'});
  }

  /**
   * Uses ShadyCSS to keep element DOM updated.
   */
  connectedCallback() {
    if ((this._updateState & STATE_HAS_UPDATED)) {
      if (window.ShadyCSS !== undefined) {
        window.ShadyCSS.styleElement(this);
      }
    } else {
      this.requestUpdate();
    }
  }

  /**
   * Synchronizes property values when attributes change.
   */
  attributeChangedCallback(name: string, old: string, value: string) {
    if (old !== value) {
      this._attributeToProperty(name, value);
    }
  }

  private _propertyToAttribute(
      name: PropertyKey, value: unknown,
      options: PropertyDeclaration = defaultPropertyDeclaration) {
    const ctor = (this.constructor as typeof UpdatingElement);
    const attrValue = ctor._propertyValueToAttribute(value, options);
    if (attrValue !== undefined) {
      const attr = ctor._attributeNameForProperty(name, options);
      if (attr !== undefined) {
        // Track if the property is being reflected to avoid
        // setting the property again via `attributeChangedCallback`. Note:
        // 1. this takes advantage of the fact that the callback is synchronous.
        // 2. will behave incorrectly if multiple attributes are in the reaction
        // stack at time of calling. However, since we process attributes
        // in `update` this should not be possible (or an extreme corner case
        // that we'd like to discover).
        // mark state reflecting
        this._updateState = this._updateState | STATE_IS_REFLECTING;
        if (attrValue === null) {
          this.removeAttribute(attr);
        } else {
          this.setAttribute(attr, attrValue);
        }
        // mark state not reflecting
        this._updateState = this._updateState & ~STATE_IS_REFLECTING;
      }
    }
  }

  private _attributeToProperty(name: string, value: string) {
    // Use tracking info to avoid deserializing attribute value if it was
    // just set from a property setter.
    if (!(this._updateState & STATE_IS_REFLECTING)) {
      const ctor = (this.constructor as typeof UpdatingElement);
      const propName = ctor._attributeToPropertyMap.get(name);
      if (propName !== undefined) {
        const options = ctor._classProperties.get(propName);
        this[propName as keyof this] =
            ctor._propertyValueFromAttribute(value, options);
      }
    }
  }

  /**
   * Requests an update which is processed asynchronously. This should
   * be called when an element should update based on some state not triggered
   * by setting a property. In this case, pass no arguments. It should also be
   * called when manually implementing a property setter. In this case, pass the
   * property `name` and `oldValue` to ensure that any configured property
   * options are honored. Returns the `updateComplete` Promise which is resolved
   * when the update completes.
   *
   * @param name {PropertyKey} (optional) name of requesting property
   * @param oldValue {any} (optional) old value of requesting property
   * @returns {Promise} A Promise that is resolved when the update completes.
   */
  requestUpdate(name?: PropertyKey, oldValue?: any) {
    if (name !== undefined) {
      const options = (this.constructor as typeof UpdatingElement)
                          ._classProperties.get(name) ||
                      defaultPropertyDeclaration;
      return this._requestPropertyUpdate(name, oldValue, options);
    }
    return this._invalidate();
  }

  /**
   * Requests an update for a specific property and records change information.
   * @param name {PropertyKey} name of requesting property
   * @param oldValue {any} old value of requesting property
   * @param options {PropertyDeclaration}
   */
  private _requestPropertyUpdate(name: PropertyKey, oldValue: any,
                                 options: PropertyDeclaration) {
    if (!(this.constructor as typeof UpdatingElement)
             ._valueHasChanged(this[name as keyof this], oldValue,
                               options.hasChanged)) {
      return this.updateComplete;
    }
    // track old value when changing.
    if (!this._changedProperties.has(name)) {
      this._changedProperties.set(name, oldValue);
    }
    // add to reflecting properties set
    if (options.reflect === true) {
      if (this._reflectingProperties === undefined) {
        this._reflectingProperties = new Map();
      }
      this._reflectingProperties.set(name, options);
    }
    return this._invalidate();
  }

  /**
   * Invalidates the element causing it to asynchronously update regardless
   * of whether or not any property changes are pending. This method is
   * automatically called when any registered property changes.
   */
  private async _invalidate() {
    if (!this._hasRequestedUpdate) {
      // mark state updating...
      this._updateState = this._updateState | STATE_UPDATE_REQUESTED;
      let resolver: any;
      const previousValidatePromise = this._updatePromise;
      this._updatePromise = new Promise((r) => resolver = r);
      await previousValidatePromise;
      this._validate();
      resolver!(!this._hasRequestedUpdate);
    }
    return this.updateComplete;
  }

  private get _hasRequestedUpdate() {
    return (this._updateState & STATE_UPDATE_REQUESTED);
  }

  /**
   * Validates the element by updating it.
   */
  private _validate() {
    // Mixin instance properties once, if they exist.
    if (this._instanceProperties) {
      this._applyInstanceProperties();
    }
    if (this.shouldUpdate(this._changedProperties)) {
      const changedProperties = this._changedProperties;
      this.update(changedProperties);
      this._markUpdated();
      if (!(this._updateState & STATE_HAS_UPDATED)) {
        this._updateState = this._updateState | STATE_HAS_UPDATED;
        this.firstUpdated(changedProperties);
      }
      this.updated(changedProperties);
    } else {
      this._markUpdated();
    }
  }
  private _markUpdated() {
    this._changedProperties = new Map();
    this._updateState = this._updateState & ~STATE_UPDATE_REQUESTED;
  }

  /**
   * Returns a Promise that resolves when the element has completed updating.
   * The Promise value is a boolean that is `true` if the element completed the
   * update without triggering another update. The Promise result is `false` if
   * a property was set inside `updated()`. This getter can be implemented to
   * await additional state. For example, it is sometimes useful to await a
   * rendered element before fulfilling this Promise. To do this, first await
   * `super.updateComplete` then any subsequent state.
   *
   * @returns {Promise} The Promise returns a boolean that indicates if the
   * update resolved without triggering another update.
   */
  get updateComplete() { return this._updatePromise; }

  /**
   * Controls whether or not `update` should be called when the element requests
   * an update. By default, this method always returns `true`, but this can be
   * customized to control when to update.
   *
   * * @param _changedProperties Map of changed properties with old values
   */
  protected shouldUpdate(_changedProperties: PropertyValues): boolean {
    return true;
  }

  /**
   * Updates the element. This method reflects property values to attributes.
   * It can be overridden to render and keep updated DOM in the element's
   * `renderRoot`. Setting properties inside this method will *not* trigger
   * another update.
   *
   * * @param _changedProperties Map of changed properties with old values
   */
  protected update(_changedProperties: PropertyValues) {
    if (this._reflectingProperties !== undefined &&
        this._reflectingProperties.size > 0) {
      for (const [k, v] of this._reflectingProperties) {
        this._propertyToAttribute(k, this[k as keyof this], v);
      }
      this._reflectingProperties = undefined;
    }
  }

  /**
   * Invoked whenever the element is updated. Implement to perform
   * post-updating tasks via DOM APIs, for example, focusing an element.
   *
   * Setting properties inside this method will trigger the element to update
   * again after this update cycle completes.
   *
   * * @param _changedProperties Map of changed properties with old values
   */
  protected updated(_changedProperties: PropertyValues) {}

  /**
   * Invoked when the element is first updated. Implement to perform one time
   * work on the element after update.
   *
   * Setting properties inside this method will trigger the element to update
   * again after this update cycle completes.
   *
   * * @param _changedProperties Map of changed properties with old values
   */
  protected firstUpdated(_changedProperties: PropertyValues) {}
}<|MERGE_RESOLUTION|>--- conflicted
+++ resolved
@@ -92,18 +92,6 @@
 
 export type PropertyValues = Map<PropertyKey, unknown>;
 
-<<<<<<< HEAD
-=======
-/**
- * Decorator which creates a property. Optionally a `PropertyDeclaration` object
- * can be supplied to describe how the property should be configured.
- */
-export const property = (options?: PropertyDeclaration) => (proto: Object,
-                                                            name: string) => {
-  (proto.constructor as typeof UpdatingElement).createProperty(name, options);
-};
-
->>>>>>> 962453c6
 // serializer/deserializers for boolean attribute
 const fromBooleanAttribute = (value: string) => value !== null;
 const toBooleanAttribute = (value: string) => value ? '' : null;
